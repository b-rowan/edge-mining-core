# Core Dependencies
pydantic==2.8.2
<<<<<<< HEAD
pyyaml==6.0.2
pydantic-settings==2.8.1
apscheduler==3.11.0
click==8.1.8
loguru==0.7.3
=======
pydantic-settings
apscheduler # For the scheduler driving adapter
click # For the CLI driving adapter
>>>>>>> 51594ce0

# Optional - For API Driving Adapter
fastapi==0.115.12
uvicorn[standard]==0.34.1

<<<<<<< HEAD
# Optional - For specific Driven Adapters
paho-mqtt==2.1.0
homeassistant_api==5.0.0
python-telegram-bot>=20.0
astral==3.2
=======
# Optional - For specific Driven Adapters (add as needed)
homeassistant_api==5.0.0
python-telegram-bot>=20.0
>>>>>>> 51594ce0
<|MERGE_RESOLUTION|>--- conflicted
+++ resolved
@@ -1,29 +1,17 @@
 # Core Dependencies
 pydantic==2.8.2
-<<<<<<< HEAD
 pyyaml==6.0.2
 pydantic-settings==2.8.1
 apscheduler==3.11.0
 click==8.1.8
 loguru==0.7.3
-=======
-pydantic-settings
-apscheduler # For the scheduler driving adapter
-click # For the CLI driving adapter
->>>>>>> 51594ce0
 
 # Optional - For API Driving Adapter
 fastapi==0.115.12
 uvicorn[standard]==0.34.1
 
-<<<<<<< HEAD
 # Optional - For specific Driven Adapters
 paho-mqtt==2.1.0
 homeassistant_api==5.0.0
 python-telegram-bot>=20.0
-astral==3.2
-=======
-# Optional - For specific Driven Adapters (add as needed)
-homeassistant_api==5.0.0
-python-telegram-bot>=20.0
->>>>>>> 51594ce0
+astral==3.2