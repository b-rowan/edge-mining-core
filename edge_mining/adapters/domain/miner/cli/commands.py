--- conflicted
+++ resolved
@@ -569,29 +569,14 @@
 
 
 def handle_miner_controller_pyasic_config(
-<<<<<<< HEAD
-    miner: Optional[Miner],
-    current_config: Optional[MinerControllerConfig] = None
-=======
     miner: Optional[Miner], current_config: Optional[MinerControllerConfig] = None
->>>>>>> c8805312
 ) -> MinerControllerConfig:
     """Handle configuration for the PyASIC Miner Controller."""
     click.echo(click.style("\n--- PyASIC Miner Controller Configuration ---", fg="yellow"))
 
-<<<<<<< HEAD
-    ip: str = click.prompt(
-        "IP address of the PyASIC miner (eg. 192.168.1.100)",
-        type=str,
-        default="192.168.1.100",
-    )
-    return MinerControllerPyASICConfig(
-        ip=ip,
-    )
-=======
     # Default values from hardcoded values
     default_ip = "192.168.1.100"
-    default_password = Optional[str] = None  # None represents "use the default miner password"
+    default_password: Optional[str] = None  # None represents "use the default miner password"
 
     # Try to get defaults from current_config
     if current_config and current_config.is_valid(MinerControllerAdapter.PYASIC):
@@ -605,7 +590,7 @@
         default=default_ip,
     )
 
-    password: str = click.prompt(
+    password: Optional[str] = click.prompt(
         "Password of the PyASIC miner (empty represents 'use the default miner password')",
         type=str,
         default=default_password,
@@ -614,7 +599,6 @@
         password = None
 
     return MinerControllerPyASICConfig(ip=ip, password=password)
->>>>>>> c8805312
 
 
 def handle_miner_controller_configuration(
